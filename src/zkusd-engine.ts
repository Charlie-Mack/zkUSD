import {
  FungibleTokenAdminBase,
  FungibleTokenContract,
} from '@minatokens/token';
import {
  AccountUpdate,
  Bool,
  DeployArgs,
  Field,
  method,
  Provable,
  PublicKey,
  State,
  state,
  UInt32,
  UInt64,
  Permissions,
  VerificationKey,
  Poseidon,
  TokenContract,
  AccountUpdateForest,
  Int64,
} from 'o1js';
import { ZkUsdVault } from './zkusd-vault.js';

import {
  OracleWhitelist,
  ProtocolDataPacked,
  ProtocolData,
  VaultState,
  PriceSubmission,
  PriceSubmissionPacked,
} from './types.js';
import { ZkUsdMasterOracle } from './zkusd-master-oracle.js';
import { ZkUsdPriceTracker } from './zkusd-price-tracker.js';
import {
  MinaPriceUpdateEvent,
  FallbackMinaPriceUpdateEvent,
  OracleFundsDepositedEvent,
  MinaPriceSubmissionEvent,
  EmergencyStopEvent,
  EmergencyResumeEvent,
  AdminUpdatedEvent,
  VerificationKeyUpdatedEvent,
  OracleWhitelistUpdatedEvent,
  OracleFeeUpdated,
  NewVaultEvent,
  DepositCollateralEvent,
  RedeemCollateralEvent,
  MintZkUsdEvent,
  BurnZkUsdEvent,
  LiquidateEvent,
  VaultOwnerUpdatedEvent,
} from './events.js';

/**
 * @title   zkUSD Engine contract
 * @notice  This contract is the master contract used to govern the rules of interaction with the zkUSD system.
 *          It uses a token account design model which installs user vaults on the token account of the engine. This
 *          allows the engine to be the admin of the zkUSD token contract, while also managing the price state, interaction with the vaults,
 *          and administrative functionality such as the oracle whitelist.
 */

// Errors
export const ZkUsdEngineErrors = {
  UPDATES_BLOCKED:
    'Updates to the engine accounts can only be made by the engine',
  VAULT_EXISTS: 'Vault already exists',
  SENDER_NOT_WHITELISTED: 'Sender not in the whitelist',
  INVALID_WHITELIST: 'Invalid whitelist',
  PENDING_ACTION_EXISTS: 'Address already has a pending action',
  EMERGENCY_HALT:
    'Oracle is in emergency mode - all protocol actions are suspended',
  AMOUNT_ZERO: 'Amount must be greater than zero',
  INVALID_FEE:
    'Protocol fee is a percentage and must be less than or equal to 100',
  INSUFFICIENT_BALANCE: 'Insufficient balance for withdrawal',
};

export interface ZkUsdEngineDeployProps extends Exclude<DeployArgs, undefined> {
  initialPrice: UInt64;
  admin: PublicKey;
  oracleFlatFee: UInt64;
  emergencyStop: Bool;
  vaultVerificationKeyHash: Field;
}

export class ZkUsdEngine
  extends TokenContract
  implements FungibleTokenAdminBase
{
  @state(UInt64) minaPriceEvenBlock = State<UInt64>();
  @state(UInt64) minaPriceOddBlock = State<UInt64>();
  @state(Field) oracleWhitelistHash = State<Field>(); // Hash of the oracle whitelist
  @state(ProtocolDataPacked) protocolDataPacked = State<ProtocolDataPacked>();
  @state(Field) vaultVerificationKeyHash = State<Field>(); // Hash of the vault verification key
  @state(Bool) interactionFlag = State<Bool>(); // Flag to prevent reentrancy

  // We will only ever have 8 trusted oracles
  static MAX_PARTICIPANTS = 8;

  //We hardcode the token address for the zkUSD token
  static ZKUSD_TOKEN_ADDRESS = PublicKey.fromBase58(
    'B62qry2wngUSGZqQn9erfnA9rZPn4cMbDG1XPasGdK1EtKQAxmgjDtt'
  );

  static MASTER_ORACLE_ADDRESS = PublicKey.fromBase58(
    'B62qmApLja1zB4GwBLB9Xm1c6Fjc1PxgfCNa9z12wQorHUqZbaiKnym'
  );

  static EVEN_ORACLE_PRICE_TRACKER_ADDRESS = PublicKey.fromBase58(
    'B62qk5VcEhiXeUCzR7a6aPH7A3YLm86jeP4ffMarPt8Q6pMbGjCZDLU'
  );

  static ODD_ORACLE_PRICE_TRACKER_ADDRESS = PublicKey.fromBase58(
    'B62qqpWYnkG8AgYTDvtvxSJhAoJemHZJGPcVrTgGNKT5Kz9pQjMoysm'
  );

  static FungibleToken = FungibleTokenContract(ZkUsdEngine);

  readonly events = {
    MinaPriceUpdate: MinaPriceUpdateEvent,
    FallbackMinaPriceUpdate: FallbackMinaPriceUpdateEvent,
    OracleFundsDeposited: OracleFundsDepositedEvent,
    MinaPriceSubmission: MinaPriceSubmissionEvent,
    EmergencyStop: EmergencyStopEvent,
    EmergencyResume: EmergencyResumeEvent,
    AdminUpdated: AdminUpdatedEvent,
    VerificationKeyUpdated: VerificationKeyUpdatedEvent,
    OracleWhitelistUpdated: OracleWhitelistUpdatedEvent,
    OracleFeeUpdated: OracleFeeUpdated,
    VaultOwnerUpdated: VaultOwnerUpdatedEvent,
    NewVault: NewVaultEvent,
    DepositCollateral: DepositCollateralEvent,
    RedeemCollateral: RedeemCollateralEvent,
    MintZkUsd: MintZkUsdEvent,
    BurnZkUsd: BurnZkUsdEvent,
    Liquidate: LiquidateEvent,
  };

  /**
   * @notice  Deploys the oracle contract and sets initial state
   * @param   args.initialPrice We initialise the contract with a price
   */
  async deploy(args: ZkUsdEngineDeployProps) {
    await super.deploy(args);

    this.account.permissions.set({
      ...Permissions.default(),
      setVerificationKey:
        Permissions.VerificationKey.impossibleDuringCurrentVersion(),
      setPermissions: Permissions.impossible(),
      editState: Permissions.proof(),
      send: Permissions.proof(),
    });

    this.minaPriceEvenBlock.set(args.initialPrice);
    this.minaPriceOddBlock.set(args.initialPrice);

    this.oracleWhitelistHash.set(Field.from(0));

    this.protocolDataPacked.set(
      ProtocolData.new({
        admin: args.admin,
        oracleFlatFee: args.oracleFlatFee,
        emergencyStop: args.emergencyStop,
      }).pack()
    );

    this.vaultVerificationKeyHash.set(args.vaultVerificationKeyHash);
  }

  //Blocks the updating of state of the token accounts
  approveBase(forest: AccountUpdateForest): Promise<void> {
    throw Error(ZkUsdEngineErrors.UPDATES_BLOCKED);
  }

  /**
   * @notice The initialize method is necessary for setting up the various helper token accounts
   *         that are used to track the state of the system.
   */
  @method async initialize() {
    //Ensure admin key
    await this.ensureAdminSignature();

    //Set the permissions to track the collateral deposits on the engine
    let au = AccountUpdate.createSigned(this.address, this.deriveTokenId());
    au.account.isNew.getAndRequireEquals().assertTrue();
    let permissions = Permissions.default();
    permissions.send = Permissions.none();
    permissions.setPermissions = Permissions.impossible();
    au.account.permissions.set(permissions);

    //Here we can set the editState permission to none because these permissions are set
    //on a token account which means all updates have to be approved by the engine
    permissions.editState = Permissions.none();

    // //Set up the master oracle to track the oracle funds and manage the fallback price
    const masterOracle = AccountUpdate.createSigned(
      ZkUsdEngine.MASTER_ORACLE_ADDRESS,
      this.deriveTokenId()
    );
    masterOracle.body.useFullCommitment = Bool(true);
    masterOracle.account.isNew.getAndRequireEquals().assertTrue();

    //Get the verification key for the master oracle
    const masterOracleVerificationKey = new VerificationKey(
      ZkUsdMasterOracle._verificationKey!
    );

    masterOracle.body.update.verificationKey = {
      isSome: Bool(true),
      value: masterOracleVerificationKey,
    };

    masterOracle.body.update.appState[0].value = this.minaPriceEvenBlock
      .getAndRequireEquals()
      .toFields()[0];
    masterOracle.body.update.appState[0].isSome = Bool(true);
    masterOracle.body.update.appState[1].value = this.minaPriceOddBlock
      .getAndRequireEquals()
      .toFields()[0];
    masterOracle.body.update.appState[1].isSome = Bool(true);

    masterOracle.account.permissions.set(permissions);

    //Set up the oracle price trackers
    const evenOraclePriceTracker = AccountUpdate.createSigned(
      ZkUsdEngine.EVEN_ORACLE_PRICE_TRACKER_ADDRESS,
      this.deriveTokenId()
    );

    const oddOraclePriceTracker = AccountUpdate.createSigned(
      ZkUsdEngine.ODD_ORACLE_PRICE_TRACKER_ADDRESS,
      this.deriveTokenId()
    );

    const priceTrackerVerificationKey = new VerificationKey(
      ZkUsdPriceTracker._verificationKey!
    );

    evenOraclePriceTracker.body.update.verificationKey = {
      isSome: Bool(true),
      value: priceTrackerVerificationKey,
    };

    oddOraclePriceTracker.body.update.verificationKey = {
      isSome: Bool(true),
      value: priceTrackerVerificationKey,
    };

    const evenPackedPriceSubmission = PriceSubmission.new(
      this.minaPriceEvenBlock.getAndRequireEquals(),
      UInt32.from(this.network.blockchainLength.getAndRequireEquals())
    ).pack();

    const oddPackedPriceSubmission = PriceSubmission.new(
      this.minaPriceOddBlock.getAndRequireEquals(),
      UInt32.from(this.network.blockchainLength.getAndRequireEquals())
    ).pack();

    for (let i = 0; i < ZkUsdEngine.MAX_PARTICIPANTS; i++) {
      evenOraclePriceTracker.body.update.appState[i].value =
        evenPackedPriceSubmission.packedData;
      evenOraclePriceTracker.body.update.appState[i].isSome = Bool(true);
      oddOraclePriceTracker.body.update.appState[i].value =
        oddPackedPriceSubmission.packedData;
      oddOraclePriceTracker.body.update.appState[i].isSome = Bool(true);
    }

    evenOraclePriceTracker.account.isNew.getAndRequireEquals().assertTrue();
    oddOraclePriceTracker.account.isNew.getAndRequireEquals().assertTrue();

    evenOraclePriceTracker.account.permissions.set(permissions);
    oddOraclePriceTracker.account.permissions.set(permissions);
  }

  /**
   * @notice  Returns the total amount of collateral deposited into the engine
   * @returns The total amount of collateral deposited into the engine
   */
  @method.returns(UInt64)
  async getTotalDepositedCollateral(): Promise<UInt64> {
    const account = AccountUpdate.create(
      this.address,
      this.deriveTokenId()
    ).account;
    const balance = account.balance.getAndRequireEquals();
    return balance;
  }

  /**
   * @notice  Returns the total amount of funds available to the oracle
   * @returns The total amount of funds available to the oracle
   */
  @method.returns(UInt64)
  async getAvailableOracleFunds(): Promise<UInt64> {
    const account = AccountUpdate.create(
      ZkUsdEngine.MASTER_ORACLE_ADDRESS,
      this.deriveTokenId()
    ).account;
    const balance = account.balance.getAndRequireEquals();

    return balance;
  }

  /**
   * @notice  Updates the owner of a vault
   * @param   vaultAddress The address of the vault to update the owner of
   * @param   newOwner The new owner of the vault
   */
  @method async updateVaultOwner(vaultAddress: PublicKey, newOwner: PublicKey) {
    //Get signature from the current owner
    const owner = this.sender.getAndRequireSignature();

    //Get the vault
    const vault = new ZkUsdVault(vaultAddress, this.deriveTokenId());

    //Update the owner
    await vault.updateOwner(newOwner, owner);

    //Get the zkUSD token contract
    const zkUSD = new ZkUsdEngine.FungibleToken(
      ZkUsdEngine.ZKUSD_TOKEN_ADDRESS
    );

    //We create an account for the owner on the zkUSD token contract (if they don't already have one)
    await zkUSD.getBalanceOf(newOwner);

    //Emit the VaultOwnerUpdated event
    this.emitEvent(
      'VaultOwnerUpdated',
      new VaultOwnerUpdatedEvent({
        vaultAddress: vaultAddress,
        previousOwner: owner,
        newOwner: newOwner,
      })
    );
  }

  /**
   * @notice  Creates a new vault
   * @dev     The vault is deployed manually on the token account of the engine contract, this way
   *          we can ensure that updates to the vaults only happen through interaction with
   *          the engine contract. This pattern also allows the engine to be the admin account for the
   *          zkUSD token contract, which reduces the number of account updates when users take actions
   *          against their vaults
   * @param   vaultAddress The address of the vault to create
   */
  @method async createVault(vaultAddress: PublicKey) {
    //Preconditions
    const vaultVerificationKeyHash =
      this.vaultVerificationKeyHash.getAndRequireEquals();

    //The sender is the owner of the vault
    const owner = this.sender.getAndRequireSignature();

    //Get the zkUSD token contract
    const zkUSD = new ZkUsdEngine.FungibleToken(
      ZkUsdEngine.ZKUSD_TOKEN_ADDRESS
    );

    //We create an account for the owner on the zkUSD token contract (if they don't already have one)
    await zkUSD.getBalanceOf(owner);

    //Create the new vault on the token account of the engine
    const vault = AccountUpdate.createSigned(
      vaultAddress,
      this.deriveTokenId()
    );

    //Prevents memo and fee changes
    vault.body.useFullCommitment = Bool(true);

    //Ensures that the vault does not already exist
    vault.account.isNew
      .getAndRequireEquals()
      .assertTrue(ZkUsdEngineErrors.VAULT_EXISTS);

    //Get the verification key for the vault
    const vaultVerificationKey = new VerificationKey(
      ZkUsdVault._verificationKey!
    );

    //Ensure that the verification key is the correct one for the vault
    vaultVerificationKey.hash.assertEquals(vaultVerificationKeyHash);

    //Set the verification key for the vault
    vault.body.update.verificationKey = {
      isSome: Bool(true),
      value: vaultVerificationKey,
    };

    //Set the permissions for the vault
    vault.body.update.permissions = {
      isSome: Bool(true),
      value: {
        ...Permissions.default(),
        send: Permissions.proof(),
        // IMPORTANT: We need to think about upgradability here
        setVerificationKey:
          Permissions.VerificationKey.impossibleDuringCurrentVersion(),
        setPermissions: Permissions.impossible(),
        access: Permissions.proof(), //Should this be none or proof?
        setZkappUri: Permissions.none(),
        setTokenSymbol: Permissions.none(),
      },
    };

    //Set the initial state for the vault
    const initialVaultState = new VaultState({
      collateralAmount: UInt64.zero,
      debtAmount: UInt64.zero,
      owner: owner,
    });

    // Convert vault state to fields
    const vaultStateFields = VaultState.toFields(initialVaultState);

    // Create an array of all 8 app state updates, setting unused fields to Field(0)
    const appStateUpdates = Array(8).fill({
      isSome: Bool(true),
      value: Field(0),
    });

    // Update only the fields we need
    vaultStateFields.forEach((field, index) => {
      appStateUpdates[index] = {
        isSome: Bool(true),
        value: field,
      };
    });

    //Set the app state for the vault
    vault.body.update.appState = appStateUpdates;

    //Emit the NewVault event
    this.emitEvent(
      'NewVault',
      new NewVaultEvent({
        vaultAddress: vaultAddress,
      })
    );
  }

  /**
   * @notice  Deposits collateral into a vault
   * @notice  The actual collateral is held by the engine contract, we are using the vault to track
   *          the state of each debt position
   * @param   vaultAddress The address of the vault to deposit collateral to
   * @param   amount The amount of collateral to deposit
   */
  @method async depositCollateral(vaultAddress: PublicKey, amount: UInt64) {
    //Get the vault
    const vault = new ZkUsdVault(vaultAddress, this.deriveTokenId());

    //Create the account update for the collateral deposit
    const collateralDeposit = AccountUpdate.createSigned(
      this.sender.getUnconstrained()
    );

    //Send the collateral to the engine contract
    collateralDeposit.send({
      to: this.address,
      amount: amount,
    });

    //Get the owner of the collateral deposit, as we already have a signature from them
    const owner = collateralDeposit.publicKey;

    //Deposit the collateral into the vault
    const { collateralAmount, debtAmount } = await vault.depositCollateral(
      amount,
      owner
    );

    //Update the total deposited collateral
    const totalDepositedCollateral = AccountUpdate.create(
      this.address,
      this.deriveTokenId()
    );
    totalDepositedCollateral.balanceChange = Int64.fromUnsigned(amount);

    //Emit the DepositCollateral event
    this.emitEvent(
      'DepositCollateral',
      new DepositCollateralEvent({
        vaultAddress: vaultAddress,
        amountDeposited: amount,
        vaultCollateralAmount: collateralAmount,
        vaultDebtAmount: debtAmount,
      })
    );
  }

  /**
   * @notice  Redeems collateral from a vault
   * @param   vaultAddress The address of the vault to redeem collateral from
   * @param   amount The amount of collateral to redeem
   */
  @method async redeemCollateral(vaultAddress: PublicKey, amount: UInt64) {
    //Get the vault
    const vault = new ZkUsdVault(vaultAddress, this.deriveTokenId());

    //Get the price
    const minaPrice = await this.getMinaPrice();

    //Get the owner of the collateral
    const owner = this.sender.getAndRequireSignature();

    //Redeem the collateral
    const { collateralAmount, debtAmount } = await vault.redeemCollateral(
      amount,
      owner,
      minaPrice
    );

    //Send the collateral back to the sender
    this.send({
      to: owner,
      amount: amount,
    });

    //Update the total deposited collateral
    const totalDepositedCollateral = AccountUpdate.create(
      this.address,
      this.deriveTokenId()
    );
    totalDepositedCollateral.balanceChange = Int64.fromUnsigned(amount).neg();

    //Emit the RedeemCollateral event
    this.emitEvent(
      'RedeemCollateral',
      new RedeemCollateralEvent({
        vaultAddress: vaultAddress,
        amountRedeemed: amount,
        vaultCollateralAmount: collateralAmount,
        vaultDebtAmount: debtAmount,
        minaPrice,
      })
    );
  }

  /**
   * @notice  Mints zkUSD for a vault
   * @param   vaultAddress The address of the vault to mint zkUSD for
   * @param   amount The amount of zkUSD to mint
   */
  @method async mintZkUsd(vaultAddress: PublicKey, amount: UInt64) {
    //Get the vault
    const vault = new ZkUsdVault(vaultAddress, this.deriveTokenId());

    //Get the zkUSD token contract
    const zkUSD = new ZkUsdEngine.FungibleToken(
      ZkUsdEngine.ZKUSD_TOKEN_ADDRESS
    );

    //Get the price
    const minaPrice = await this.getMinaPrice();

    //Get the owner of the zkUSD
    const owner = this.sender.getAndRequireSignature();

    //Manage the debt in the vault
    const { collateralAmount, debtAmount } = await vault.mintZkUsd(
      amount,
      owner,
      minaPrice
    );

    //Mint the zkUSD for the recipient
    await zkUSD.mint(owner, amount);

    //Set the interaction flag to true
    this.interactionFlag.set(Bool(true));

    //Emit the MintZkUsd event
    this.emitEvent(
      'MintZkUsd',
      new MintZkUsdEvent({
        vaultAddress: vaultAddress,
        amountMinted: amount,
        vaultCollateralAmount: collateralAmount,
        vaultDebtAmount: debtAmount,
        minaPrice,
      })
    );
  }

  /**
   * @notice  Burns zkUSD from a vault
   * @param   vaultAddress The address of the vault to burn zkUSD from
   * @param   amount The amount of zkUSD to burn
   */
  @method async burnZkUsd(vaultAddress: PublicKey, amount: UInt64) {
    //Get the vault
    const vault = new ZkUsdVault(vaultAddress, this.deriveTokenId());

    //Get the owner of the zkUSD
    // we have sender signature from zkUSD.burn
    // TODO verify
    const owner = this.sender.getUnconstrained();

    //Get the zkUSD token contract
    const zkUSD = new ZkUsdEngine.FungibleToken(
      ZkUsdEngine.ZKUSD_TOKEN_ADDRESS
    );

    //Manage the debt in the vault
    const { collateralAmount, debtAmount } = await vault.burnZkUsd(
      amount,
      owner
    );

    //Burn the zkUSD from the sender
    await zkUSD.burn(owner, amount);

    //Emit the BurnZkUsd event
    this.emitEvent(
      'BurnZkUsd',
      new BurnZkUsdEvent({
        vaultAddress: vaultAddress,
        amountBurned: amount,
        vaultCollateralAmount: collateralAmount,
        vaultDebtAmount: debtAmount,
      })
    );
  }

  /**
   * @notice  Liquidates a vault as long as the health factor is below 100
   *          The liquidator receives the collateral in value of the repaid debt
   *          plus a bonus. The rest is sent to the vault owner.
   * @param   vaultAddress The address of the vault to liquidate
   */
  @method async liquidate(vaultAddress: PublicKey) {
    //Get the vault
    const vault = new ZkUsdVault(vaultAddress, this.deriveTokenId());

    //Get the zkUSD token contract
    const zkUSD = new ZkUsdEngine.FungibleToken(
      ZkUsdEngine.ZKUSD_TOKEN_ADDRESS
    );

    // Get the liquidator
    // NOTE. we have sender signature from zkUSD.burn
    //       so we can use unconstrained
    const liquidator = this.sender.getUnconstrained();

    // Get the vault owner
    const vaultOwner = vault.owner.getAndRequireEquals();

    //Get the price
    const minaPrice = await this.getMinaPrice();

    const { oldVaultState, liquidatorCollateral, vaultOwnerCollateral}
      = await vault.liquidate2(minaPrice);

    oldVaultState.collateralAmount.assertEquals(liquidatorCollateral.add(vaultOwnerCollateral));

    //Burn the debt from the liquidator
    await zkUSD.burn(liquidator, oldVaultState.debtAmount);

    //Send the collateral to the liquidator
    this.send({
      to: liquidator,
      amount: liquidatorCollateral,
    });

    //Send the collateral to the liquidator
    this.send({
      to: vaultOwner,
      amount: vaultOwnerCollateral,
    });

    //Update the total deposited collateral
    const totalDepositedCollateral = AccountUpdate.create(
      this.address,
      this.deriveTokenId()
    );
    totalDepositedCollateral.balanceChange =
      Int64.fromUnsigned(oldVaultState.collateralAmount).neg();

    //Emit the Liquidate event
    this.emitEvent(
      'Liquidate',
      new LiquidateEvent({
        vaultAddress,
        liquidator: this.sender.getUnconstrained(),
        vaultCollateralLiquidated: oldVaultState.collateralAmount,
        vaultDebtRepaid: oldVaultState.debtAmount,
        minaPrice,
      })
    );
  }

  /**
   * @notice  Returns the health factor of a vault
   * @param   vaultAddress The address of the vault
   * @returns The health factor of the vault
   */
  @method.returns(UInt64)
  public async getVaultHealthFactor(vaultAddress: PublicKey): Promise<UInt64> {
    //Get the vault
    const vault = new ZkUsdVault(vaultAddress, this.deriveTokenId());

    //Get the price
    const minaPrice = await this.getMinaPrice();

    //Return the health factor
    return vault.getHealthFactor(minaPrice);
  }

  /**
   * @notice  Internal helper to validate admin signature
   * @returns The signed account update from the admin
   */
  private async ensureAdminSignature(): Promise<AccountUpdate> {
    const protocolData = ProtocolData.unpack(
      this.protocolDataPacked.getAndRequireEquals()
    );
    return AccountUpdate.createSigned(protocolData.admin);
  }

  /**
   * @notice  Halts all protocol operations in emergency situations
   * @dev     Can only be called by authorized addresses via protocol vault
   */
  @method async stopTheProtocol() {
    const protocolData = ProtocolData.unpack(
      this.protocolDataPacked.getAndRequireEquals()
    );

    //Assertions
    protocolData.emergencyStop.assertFalse(ZkUsdEngineErrors.EMERGENCY_HALT);

    //Do we have the right permissions to stop the protocol?
    await this.ensureAdminSignature();

    //Stop the protocol
    protocolData.emergencyStop = Bool(true);
    this.protocolDataPacked.set(protocolData.pack());

    // Add emergency stop event
    this.emitEvent('EmergencyStop', new EmergencyStopEvent({}));
  }

  /**
   * @notice  Resumes protocol operations after emergency halt
   * @dev     Can only be called by authorized addresses via protocol vault
   */
  @method async resumeTheProtocol() {
    const protocolData = ProtocolData.unpack(
      this.protocolDataPacked.getAndRequireEquals()
    );

    //Assertions
    protocolData.emergencyStop.assertTrue(ZkUsdEngineErrors.EMERGENCY_HALT);

    //Do we have the right permissions to resume the protocol?
    await this.ensureAdminSignature();

    //Resume the protocol
    protocolData.emergencyStop = Bool(false);
    this.protocolDataPacked.set(protocolData.pack());

    // Add emergency resume event
    this.emitEvent('EmergencyResume', new EmergencyResumeEvent({}));
  }

  /**
   * @notice  Updates the oracle whitelist hash
   * @param   whitelist The new oracle whitelist
   */
  @method async updateOracleWhitelist(whitelist: OracleWhitelist) {
    //Precondition
    const previousHash = this.oracleWhitelistHash.getAndRequireEquals();

    //Ensure admin signature
    await this.ensureAdminSignature();

    const updatedWhitelistHash = Poseidon.hash(
      OracleWhitelist.toFields(whitelist)
    );
    this.oracleWhitelistHash.set(updatedWhitelistHash);

    this.emitEvent('OracleWhitelistUpdated', {
      previousHash,
      newHash: updatedWhitelistHash,
    });
  }

  /**
   * @notice  Updates the oracle fee
   * @param   fee The new oracle fee
   */
  @method async updateOracleFee(fee: UInt64) {
    //Precondition
    const protocolData = ProtocolData.unpack(
      this.protocolDataPacked.getAndRequireEquals()
    );

    const previousFee = protocolData.oracleFlatFee;
    //Ensure admin signature
    await this.ensureAdminSignature();

    protocolData.oracleFlatFee = fee;
    this.protocolDataPacked.set(protocolData.pack());

    this.emitEvent('OracleFeeUpdated', {
      previousFee: previousFee,
      newFee: fee,
    });
  }

  /**
   * @notice  Updates the verification key for the protocol vault
   * @param   vk The new verification key
   */
  @method
  async updateVerificationKey(vk: VerificationKey) {
    await this.ensureAdminSignature();
    this.account.verificationKey.set(vk);

    this.emitEvent('VerificationKeyUpdated', {});
  }

  /**
   * @notice  Updates the admin public key
   * @param   newAdmin The new admin public key
   */
  @method async updateAdmin(newAdmin: PublicKey) {
    //Ensure admin signature
    await this.ensureAdminSignature();

    const protocolData = ProtocolData.unpack(
      this.protocolDataPacked.getAndRequireEquals()
    );

    const previousAdmin = protocolData.admin;

    protocolData.admin = newAdmin;
    this.protocolDataPacked.set(protocolData.pack());

    this.emitEvent('AdminUpdated', {
      previousAdmin,
      newAdmin,
    });
  }

  /**
   * @notice  Deposits funds into the oracle account
   * @param   amount The amount of funds to deposit
   */
  @method async depositOracleFunds(amount: UInt64) {
    //We track the funds in the token account of the engine address
    const oracleFundsTrackerUpdate = AccountUpdate.create(
      ZkUsdEngine.MASTER_ORACLE_ADDRESS,
      this.deriveTokenId()
    );

    oracleFundsTrackerUpdate.balanceChange = Int64.fromUnsigned(amount);

    //Create the account update for the deposit
    const depositUpdate = AccountUpdate.createSigned(
      this.sender.getUnconstrained()
    );

    depositUpdate.send({
      to: this.address,
      amount: amount,
    });

    this.emitEvent('OracleFundsDeposited', {
      amount: amount,
    });
  }

  /**
   * @notice  Updates the fallback price
   * @param   newMinaPrice The new fallback price
   */
  @method async updateFallbackPrice(newMinaPrice: UInt64) {
    //Ensure admin signature
    await this.ensureAdminSignature();

    const masterOracle = new ZkUsdMasterOracle(
      ZkUsdEngine.MASTER_ORACLE_ADDRESS,
      this.deriveTokenId()
    );

    await masterOracle.updateFallbackPrice(newMinaPrice);

    this.emitEvent('FallbackMinaPriceUpdate', {
      newPrice: newMinaPrice,
    });
  }

  /**
   * @notice  Submits a new price update from an oracle as an action to be reduced
   * @notice  This oracle contract should always have funds from the protocol to pay the oracle fee
   *          However in the event that it doesn't, we should not fail the price submission
   *          We hope that the oracles will have enough good will to continue to submit prices
   *          until the contract is funded again
   * @param   minaPrice The new price of MINA in USD
   * @param   whitelist The whitelist of authorized oracles
   */
  @method async submitPrice(minaPrice: UInt64, whitelist: OracleWhitelist) {
    const { isOddBlock } = this.getBlockInfo();
    //We need to ensure the sender is the oracle in the whitelist
    const submitter = this.sender.getAndRequireSignature();
    const protocolData = ProtocolData.unpack(
      this.protocolDataPacked.getAndRequireEquals()
    );
    const blockchainLength =
      this.network.blockchainLength.getAndRequireEquals();

    //Get the current oracle fee
    const oracleFee = protocolData.oracleFlatFee;

    //Ensure price is greater than zero
    minaPrice.greaterThan(UInt64.zero).assertTrue(ZkUsdEngineErrors.AMOUNT_ZERO);

    const oraclePriceTrackerAddress = Provable.if(
      isOddBlock,
      ZkUsdEngine.ODD_ORACLE_PRICE_TRACKER_ADDRESS,
      ZkUsdEngine.EVEN_ORACLE_PRICE_TRACKER_ADDRESS
    );

    //Validate the sender is authorized to submit a price update
    await this.validateWhitelist(submitter, whitelist);

    for (let i = 0; i < whitelist.addresses.length; i++) {
      let isAtIndex: Bool = Provable.if(
        submitter.equals(whitelist.addresses[i]),
        Bool(true),
        Bool(false)
      );

      let minaPriceUpdate = AccountUpdate.createIf(
        isAtIndex,
        oraclePriceTrackerAddress,
        this.deriveTokenId()
      );

      const submission = PriceSubmission.new(minaPrice, blockchainLength).pack();

      minaPriceUpdate.body.useFullCommitment = Bool(true);

      minaPriceUpdate.body.update.appState[i] = {
        isSome: Bool(true),
        value: PriceSubmissionPacked.toFields(submission)[0],
      };
<<<<<<< HEAD

      this.self.approve(minaPriceUpdate);
=======
>>>>>>> 2142a531
    }

    const oracleFundsTracker = AccountUpdate.create(
      ZkUsdEngine.MASTER_ORACLE_ADDRESS,
      this.deriveTokenId()
    );

    oracleFundsTracker.balanceChange = Int64.fromUnsigned(oracleFee).neg();

    //TRANSACTION FAILS IF WE DONT HAVE AVAILABLE ORACLE FUNDS

    // Pay the oracle fee for the price submission
    const receiverUpdate = AccountUpdate.create(submitter);

    receiverUpdate.balance.addInPlace(oracleFee);
    this.balance.subInPlace(oracleFee);

    // Add price submission event
    this.emitEvent(
      'MinaPriceSubmission',
      new MinaPriceSubmissionEvent({
        submitter: submitter,
        price: minaPrice,
        oracleFee: oracleFee,
      })
    );
  }

  /**
   * @notice  Settles pending price updates and calculates the median price
   * @dev     Updates the price based on the median of submitted prices.
   * @dev     It does this by maintaining an array of prices and a count of the number of prices submitted.
   *          It then reduces the array by replacing the fallback price with the submitted price if the index matches the count.
   *          It increments the count until it reaches the max number of participants, after which it will use the last submitted price in the array.
   *          We should never have more than 10 pending actions at one time.
   * @dev     The median price is calculated with the new state. If we have less than 3 submitted prices, we use the fallback price in the median calculation.
   */
  @method async settlePriceUpdate() {
    //Preconditions
    const { isOddBlock } = this.getBlockInfo();
    const currentPrices = this.getAndRequireCurrentMinaPrices();

    //Get the master oracle
    const masterOracle = new ZkUsdMasterOracle(
      ZkUsdEngine.MASTER_ORACLE_ADDRESS,
      this.deriveTokenId()
    );

    //Get the fallback price
    const fallbackPrice = await masterOracle.getFallbackPrice();

    //If we are on the odd block, we get the median price from the even price tracker
    //Otherwise, we get the median price from the odd price tracker
    const priceTrackerAddress = Provable.if(
      isOddBlock,
      ZkUsdEngine.EVEN_ORACLE_PRICE_TRACKER_ADDRESS,
      ZkUsdEngine.ODD_ORACLE_PRICE_TRACKER_ADDRESS
    );

    const priceTracker = new ZkUsdPriceTracker(
      priceTrackerAddress,
      this.deriveTokenId()
    );

    const medianPrice = await priceTracker.calculateMedianPrice(fallbackPrice);

    //Update the correct price based on the median price
    const { evenPrice, oddPrice } = this.updateBlockMinaPrices(
      isOddBlock,
      medianPrice,
      currentPrices
    );

    this.minaPriceEvenBlock.set(evenPrice);
    this.minaPriceOddBlock.set(oddPrice);

    // Add price update event
    this.emitEvent(
      'MinaPriceUpdate',
      new MinaPriceUpdateEvent({
        newPrice: medianPrice,
      })
    );
  }

  /**
   * @notice  Returns the current price
   * @notice  If the protcol is halted, this will fail, meaning that no actions can be taken from the vaults
   * @returns The MINA/USD price based on the current block
   */
  async getMinaPrice(): Promise<UInt64> {
    //Preconditions
    const protocolData = ProtocolData.unpack(
      this.protocolDataPacked.getAndRequireEquals()
    );
    const { isOddBlock } = this.getBlockInfo();

    //Ensure the protocol is not halted
    protocolData.emergencyStop.assertFalse(ZkUsdEngineErrors.EMERGENCY_HALT);

    //Get the current prices
    const prices = this.getCurrentMinaPrices();

    //Ensure the correct price is returned based on the current block
    this.minaPriceOddBlock.requireEqualsIf(isOddBlock, prices.odd);
    this.minaPriceEvenBlock.requireEqualsIf(isOddBlock.not(), prices.even);

    return Provable.if(isOddBlock, prices.odd, prices.even);
  }

  /**
   * @notice  This method is used to assert the interaction flag, this is used to ensure that the zkUSD token contract knows it is being called from the vault
   * @returns True if the flag is set
   */
  private assertInteractionFlag() {
    this.interactionFlag.requireEquals(Bool(true));
    this.interactionFlag.set(Bool(false));
    return Bool(true);
  }

  /**
   * @notice  Returns the current block info to be used to set the isOddBlock flag
   * @returns The current block length and the isOddBlock flag
   */
  private getBlockInfo(): { blockchainLength: UInt32; isOddBlock: Bool } {
    const blockchainLength =
      this.network.blockchainLength.getAndRequireEquals();
    const isOddBlock = blockchainLength.mod(2).equals(UInt32.from(1));
    return { blockchainLength, isOddBlock };
  }

  /**
   * @notice  Updates the price based on the current block, if we are on an odd block, we update the even price, otherwise we update the odd price
   * @param   isOddBlock The isOddBlock flag
   * @param   newMinaPrice The new price MINA/USD price
   * @param   currentPrices The current prices
   * @returns The updated prices
   */
  private updateBlockMinaPrices(
    isOddBlock: Bool,
    newMinaPrice: UInt64,
    currentPrices: { even: UInt64; odd: UInt64 }
  ) {
    const evenPrice = Provable.if(isOddBlock, newMinaPrice, currentPrices.even);
    const oddPrice = Provable.if(isOddBlock.not(), newMinaPrice, currentPrices.odd);
    return { evenPrice, oddPrice };
  }

  /**
   * @notice  Helper function to return the current prices
   * @returns The current prices of MINA in USD
   */
  private getCurrentMinaPrices(): { even: UInt64; odd: UInt64 } {
    return {
      even: this.minaPriceEvenBlock.get(),
      odd: this.minaPriceOddBlock.get(),
    };
  }

  /**
   * @notice  Helper function to return the current prices and set the preconditions
   * @returns The current prices of MINA in USD
   */
  private getAndRequireCurrentMinaPrices(): { even: UInt64; odd: UInt64 } {
    return {
      even: this.minaPriceEvenBlock.getAndRequireEquals(),
      odd: this.minaPriceOddBlock.getAndRequireEquals(),
    };
  }

  /**
   * @notice  Validates the sender is in the whitelist. The whitelist hash is maintained in the protocol vault.
   * @param   submitter The sender
   * @param   whitelist The whitelist
   */
  private async validateWhitelist(
    submitter: PublicKey,
    whitelist: OracleWhitelist
  ) {
    //Gets the current whitelist hash from the protocol vault
    const whitelistHash = this.oracleWhitelistHash.getAndRequireEquals();

    //Ensure the whitelist hash matches the submitted whitelist
    whitelistHash.assertEquals(
      Poseidon.hash(OracleWhitelist.toFields(whitelist)),
      ZkUsdEngineErrors.INVALID_WHITELIST
    );

    //Check if the sender is in the whitelist
    let isWhitelisted = Bool(false);
    for (let i = 0; i < whitelist.addresses.length; i++) {
      isWhitelisted = isWhitelisted.or(
        submitter.equals(whitelist.addresses[i])
      );
    }

    isWhitelisted.assertTrue(ZkUsdEngineErrors.SENDER_NOT_WHITELISTED);
  }

  //   FUNGIBLE TOKEN ADMIN FUNCTIONS

  /**
   * @notice  Returns true if the account update is valid
   * @param   accountUpdate The account update
   * @returns True if the account update is valid
   */
  @method.returns(Bool)
  public async canMint(_accountUpdate: AccountUpdate) {
    return this.assertInteractionFlag();
  }

  /**
   * @notice  Returns true if the admin can change the admin
   * @param   admin The admin
   * @returns True if the admin can change the admin
   */
  @method.returns(Bool)
  public async canChangeAdmin(_admin: PublicKey) {
    //We need the admin signature to change the admin
    await this.ensureAdminSignature();
    return Bool(true);
  }

  /**
   * @notice  Returns true if the admin can pause the token
   * @returns True if the admin can pause the token
   */
  @method.returns(Bool)
  public async canPause(): Promise<Bool> {
    //We need the admin signature to pause the token, we will only do this in case of upgrades
    await this.ensureAdminSignature();
    return Bool(true);
  }

  /**
   * @notice  Returns true if the admin can resume the token
   * @returns True if the admin can resume the token
   */
  @method.returns(Bool)
  public async canResume(): Promise<Bool> {
    //We need the admin signature to resume the token
    await this.ensureAdminSignature();
    return Bool(true);
  }
}<|MERGE_RESOLUTION|>--- conflicted
+++ resolved
@@ -951,11 +951,6 @@
         isSome: Bool(true),
         value: PriceSubmissionPacked.toFields(submission)[0],
       };
-<<<<<<< HEAD
-
-      this.self.approve(minaPriceUpdate);
-=======
->>>>>>> 2142a531
     }
 
     const oracleFundsTracker = AccountUpdate.create(
